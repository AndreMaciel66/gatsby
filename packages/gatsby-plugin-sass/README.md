--- conflicted
+++ resolved
@@ -15,7 +15,6 @@
 ]
 ```
 
-<<<<<<< HEAD
 If you need to pass options to Sass use the plugins options, see [node-sass](https://github.com/sass/node-sass)
 for all available options.
 
@@ -43,29 +42,20 @@
 you'd prefer to add additional postprocessing to your SASS output you can sepecify plugins
 in the plugin options
 
+## Other Options
 
-=======
-## Options
 SASS defaults to [5 digits of precision](https://github.com/sass/sass/issues/1122). If this is too low for you (e.g. [if you use Bootstrap](https://github.com/twbs/bootstrap-sass/blob/master/README.md#sass-number-precision)), you may configure it as follows:
->>>>>>> 160fb02f
 ```javascript
 // in gatsby-config.js
 plugins: [
   {
     resolve: `gatsby-plugin-sass`,
     options: {
-<<<<<<< HEAD
       postCssPlugins: [
         somePostCssPlugin()
-      ]
-    }
-  }
-]
-```
-=======
+      ],
       precision: 8,
     }
   }
 ]
 ```
->>>>>>> 160fb02f
