--- conflicted
+++ resolved
@@ -1,10 +1,6 @@
 {
   "name": "gatsby-source-filesystem",
-<<<<<<< HEAD
-  "version": "2.0.0-alpha.2",
-=======
-  "version": "1.5.11",
->>>>>>> f465b38e
+  "version": "2.0.0-alpha.f20ac0ed",
   "description": "Gatsby plugin which parses files within a directory for further parsing by other plugins",
   "license": "MIT",
   "scripts": {
