<<<<<<< HEAD
// /* @flow */

// const _ = require(`lodash`)
// const { slash } = require(`gatsby-core-utils`)
// const fs = require(`fs-extra`)
// const md5File = require(`md5-file/promise`)
// const crypto = require(`crypto`)
// const del = require(`del`)
// const path = require(`path`)
// const Promise = require(`bluebird`)
// const telemetry = require(`gatsby-telemetry`)

// const apiRunnerNode = require(`../utils/api-runner-node`)
// import { getBrowsersList } from "../utils/browserslist"
// import { createSchemaCustomization } from "../utils/create-schema-customization"
// const { store, emitter } = require(`../redux`)
// const loadPlugins = require(`./load-plugins`)
// const loadThemes = require(`./load-themes`)
// const report = require(`gatsby-cli/lib/reporter`)
// const getConfigFile = require(`./get-config-file`)
// const tracer = require(`opentracing`).globalTracer()
// const preferDefault = require(`./prefer-default`)
// const removeStaleJobs = require(`./remove-stale-jobs`)
// // Add `util.promisify` polyfill for old node versions
// require(`util.promisify/shim`)()

// // Show stack trace on unhandled promises.
// process.on(`unhandledRejection`, (reason, p) => {
//   report.panic(reason)
// })

// const createGraphqlRunner = require(`./graphql-runner`)
// const { extractQueries } = require(`../query/query-watcher`)
// const requiresWriter = require(`./requires-writer`)
// const { writeRedirects } = require(`./redirects-writer`)

// // Override console.log to add the source file + line number.
// // Useful for debugging if you lose a console.log somewhere.
// // Otherwise leave commented out.
// // require(`./log-line-function`)

// type BootstrapArgs = {
//   directory: string,
//   prefixPaths?: boolean,
//   parentSpan: Object,
// }

// module.exports = async (args: BootstrapArgs) => {
//   const spanArgs = args.parentSpan ? { childOf: args.parentSpan } : {}
//   const bootstrapSpan = tracer.startSpan(`bootstrap`, spanArgs)

//   /* Time for a little story...
//    * When running `gatsby develop`, the globally installed gatsby-cli starts
//    * and sets up a Redux store (which is where logs are now stored). When gatsby
//    * finds your project's locally installed gatsby-cli package in node_modules,
//    * it switches over. This instance will have a separate redux store. We need to
//    * ensure that the correct store is used which is why we call setStore
//    * (/packages/gatsby-cli/src/reporter/redux/index.js)
//    *
//    * This function
//    * - copies over the logs from the global gatsby-cli to the local one
//    * - sets the store to the local one (so that further actions dispatched by
//    * the global gatsby-cli are handled by the local one)
//    */
//   if (args.setStore) {
//     args.setStore(store)
//   }

//   // Start plugin runner which listens to the store
//   // and invokes Gatsby API based on actions.
//   require(`../redux/plugin-runner`)

//   const directory = slash(args.directory)

//   const program = {
//     ...args,
//     browserslist: getBrowsersList(directory),
//     // Fix program directory path for windows env.
//     directory,
//   }

//   store.dispatch({
//     type: `SET_PROGRAM`,
//     payload: program,
//   })

//   let activityForJobs

//   emitter.on(`CREATE_JOB`, () => {
//     if (!activityForJobs) {
//       activityForJobs = report.phantomActivity(`Running jobs`)
//       activityForJobs.start()
//     }
//   })

//   const onEndJob = () => {
//     if (activityForJobs && store.getState().jobs.active.length === 0) {
//       activityForJobs.end()
//       activityForJobs = null
//     }
//   }

//   emitter.on(`END_JOB`, onEndJob)

//   // Try opening the site's gatsby-config.js file.
//   let activity = report.activityTimer(`open and validate gatsby-configs`, {
//     parentSpan: bootstrapSpan,
//   })
//   activity.start()
//   const { configModule, configFilePath } = await getConfigFile(
//     program.directory,
//     `gatsby-config`
//   )
//   let config = preferDefault(configModule)

//   // The root config cannot be exported as a function, only theme configs
//   if (typeof config === `function`) {
//     report.panic({
//       id: `10126`,
//       context: {
//         configName: `gatsby-config`,
//         path: program.directory,
//       },
//     })
//   }

//   // theme gatsby configs can be functions or objects
//   if (config && config.__experimentalThemes) {
//     report.warn(
//       `The gatsby-config key "__experimentalThemes" has been deprecated. Please use the "plugins" key instead.`
//     )
//     const themes = await loadThemes(config, {
//       useLegacyThemes: true,
//       configFilePath,
//       rootDir: program.directory,
//     })
//     config = themes.config

//     store.dispatch({
//       type: `SET_RESOLVED_THEMES`,
//       payload: themes.themes,
//     })
//   } else if (config) {
//     const plugins = await loadThemes(config, {
//       useLegacyThemes: false,
//       configFilePath,
//       rootDir: program.directory,
//     })
//     config = plugins.config
//   }

//   if (config && config.polyfill) {
//     report.warn(
//       `Support for custom Promise polyfills has been removed in Gatsby v2. We only support Babel 7's new automatic polyfilling behavior.`
//     )
//   }

//   store.dispatch({
//     type: `SET_SITE_CONFIG`,
//     payload: config,
//   })

//   activity.end()

//   // run stale jobs
//   store.dispatch(removeStaleJobs(store.getState()))

//   activity = report.activityTimer(`load plugins`, { parentSpan: bootstrapSpan })
//   activity.start()
//   const flattenedPlugins = await loadPlugins(config, program.directory)
//   activity.end()

//   // Multiple occurrences of the same name-version-pair can occur,
//   // so we report an array of unique pairs
//   const pluginsStr = _.uniq(flattenedPlugins.map(p => `${p.name}@${p.version}`))
//   telemetry.decorateEvent(`BUILD_END`, {
//     plugins: pluginsStr,
//   })

//   telemetry.decorateEvent(`DEVELOP_STOP`, {
//     plugins: pluginsStr,
//   })

//   // onPreInit
//   activity = report.activityTimer(`onPreInit`, {
//     parentSpan: bootstrapSpan,
//   })
//   activity.start()
//   await apiRunnerNode(`onPreInit`, { parentSpan: activity.span })
//   activity.end()

//   // During builds, delete html and css files from the public directory as we don't want
//   // deleted pages and styles from previous builds to stick around.
//   if (
//     !process.env.GATSBY_EXPERIMENTAL_PAGE_BUILD_ON_DATA_CHANGES &&
//     process.env.NODE_ENV === `production`
//   ) {
//     activity = report.activityTimer(
//       `delete html and css files from previous builds`,
//       {
//         parentSpan: bootstrapSpan,
//       }
//     )
//     activity.start()
//     await del([
//       `public/**/*.{html,css}`,
//       `!public/page-data/**/*`,
//       `!public/static`,
//       `!public/static/**/*.{html,css}`,
//     ])
//     activity.end()
//   }

//   activity = report.activityTimer(`initialize cache`, {
//     parentSpan: bootstrapSpan,
//   })
//   activity.start()
//   // Check if any plugins have been updated since our last run. If so
//   // we delete the cache is there's likely been changes
//   // since the previous run.
//   //
//   // We do this by creating a hash of all the version numbers of installed
//   // plugins, the site's package.json, gatsby-config.js, and gatsby-node.js.
//   // The last, gatsby-node.js, is important as many gatsby sites put important
//   // logic in there e.g. generating slugs for custom pages.
//   const pluginVersions = flattenedPlugins.map(p => p.version)
//   const hashes = await Promise.all([
//     !!process.env.GATSBY_EXPERIMENTAL_PAGE_BUILD_ON_DATA_CHANGES,
//     md5File(`package.json`),
//     Promise.resolve(
//       md5File(`${program.directory}/gatsby-config.js`).catch(() => {})
//     ), // ignore as this file isn't required),
//     Promise.resolve(
//       md5File(`${program.directory}/gatsby-node.js`).catch(() => {})
//     ), // ignore as this file isn't required),
//   ])
//   const pluginsHash = crypto
//     .createHash(`md5`)
//     .update(JSON.stringify(pluginVersions.concat(hashes)))
//     .digest(`hex`)
//   const state = store.getState()
//   const oldPluginsHash = state && state.status ? state.status.PLUGINS_HASH : ``

//   // Check if anything has changed. If it has, delete the site's .cache
//   // directory and tell reducers to empty themselves.
//   //
//   // Also if the hash isn't there, then delete things just in case something
//   // is weird.
//   if (oldPluginsHash && pluginsHash !== oldPluginsHash) {
//     report.info(report.stripIndent`
//       One or more of your plugins have changed since the last time you ran Gatsby. As
//       a precaution, we're deleting your site's cache to ensure there's no stale data.
//     `)
//   }
//   const cacheDirectory = `${program.directory}/.cache`
//   if (!oldPluginsHash || pluginsHash !== oldPluginsHash) {
//     try {
//       // Attempt to empty dir if remove fails,
//       // like when directory is mount point
//       await fs.remove(cacheDirectory).catch(() => fs.emptyDir(cacheDirectory))
//     } catch (e) {
//       report.error(`Failed to remove .cache files.`, e)
//     }
//     // Tell reducers to delete their data (the store will already have
//     // been loaded from the file system cache).
//     store.dispatch({
//       type: `DELETE_CACHE`,
//     })
//   }

//   // Update the store with the new plugins hash.
//   store.dispatch({
//     type: `UPDATE_PLUGINS_HASH`,
//     payload: pluginsHash,
//   })

//   // Now that we know the .cache directory is safe, initialize the cache
//   // directory.
//   await fs.ensureDir(cacheDirectory)

//   // Ensure the public/static directory
//   await fs.ensureDir(`${program.directory}/public/static`)

//   activity.end()

//   if (process.env.GATSBY_DB_NODES === `loki`) {
//     const loki = require(`../db/loki`)
//     // Start the nodes database (in memory loki js with interval disk
//     // saves). If data was saved from a previous build, it will be
//     // loaded here
//     activity = report.activityTimer(`start nodes db`, {
//       parentSpan: bootstrapSpan,
//     })
//     activity.start()
//     const dbSaveFile = `${cacheDirectory}/loki/loki.db`
//     try {
//       await loki.start({
//         saveFile: dbSaveFile,
//       })
//     } catch (e) {
//       report.error(
//         `Error starting DB. Perhaps try deleting ${path.dirname(dbSaveFile)}`
//       )
//     }
//     activity.end()
//   }

//   activity = report.activityTimer(`copy gatsby files`, {
//     parentSpan: bootstrapSpan,
//   })
//   activity.start()
//   const srcDir = `${__dirname}/../../cache-dir`
//   const siteDir = cacheDirectory
//   const tryRequire = `${__dirname}/../utils/test-require-error.js`
//   try {
//     await fs.copy(srcDir, siteDir, {
//       clobber: true,
//     })
//     await fs.copy(tryRequire, `${siteDir}/test-require-error.js`, {
//       clobber: true,
//     })
//     await fs.ensureDirSync(`${cacheDirectory}/json`)

//     // Ensure .cache/fragments exists and is empty. We want fragments to be
//     // added on every run in response to data as fragments can only be added if
//     // the data used to create the schema they're dependent on is available.
//     await fs.emptyDir(`${cacheDirectory}/fragments`)
//   } catch (err) {
//     report.panic(`Unable to copy site files to .cache`, err)
//   }

//   // Find plugins which implement gatsby-browser and gatsby-ssr and write
//   // out api-runners for them.
//   const hasAPIFile = (env, plugin) => {
//     // The plugin loader has disabled SSR APIs for this plugin. Usually due to
//     // multiple implementations of an API that can only be implemented once
//     if (env === `ssr` && plugin.skipSSR === true) return undefined

//     const envAPIs = plugin[`${env}APIs`]

//     // Always include gatsby-browser.js files if they exist as they're
//     // a handy place to include global styles and other global imports.
//     try {
//       if (env === `browser`) {
//         return slash(
//           require.resolve(path.join(plugin.resolve, `gatsby-${env}`))
//         )
//       }
//     } catch (e) {
//       // ignore
//     }

//     if (envAPIs && Array.isArray(envAPIs) && envAPIs.length > 0) {
//       return slash(path.join(plugin.resolve, `gatsby-${env}`))
//     }
//     return undefined
//   }

//   const ssrPlugins = _.filter(
//     flattenedPlugins.map(plugin => {
//       return {
//         resolve: hasAPIFile(`ssr`, plugin),
//         options: plugin.pluginOptions,
//       }
//     }),
//     plugin => plugin.resolve
//   )

//   const browserPlugins = _.filter(
//     flattenedPlugins.map(plugin => {
//       return {
//         resolve: hasAPIFile(`browser`, plugin),
//         options: plugin.pluginOptions,
//       }
//     }),
//     plugin => plugin.resolve
//   )

//   const browserPluginsRequires = browserPlugins
//     .map(plugin => {
//       // we need a relative import path to keep contenthash the same if directory changes
//       const relativePluginPath = path.relative(siteDir, plugin.resolve)
//       return `{
//       plugin: require('${slash(relativePluginPath)}'),
//       options: ${JSON.stringify(plugin.options)},
//     }`
//     })
//     .join(`,`)

//   const browserAPIRunner = `module.exports = [${browserPluginsRequires}]\n`

//   let sSRAPIRunner = ``

//   try {
//     sSRAPIRunner = fs.readFileSync(`${siteDir}/api-runner-ssr.js`, `utf-8`)
//   } catch (err) {
//     report.panic(`Failed to read ${siteDir}/api-runner-ssr.js`, err)
//   }

//   const ssrPluginsRequires = ssrPlugins
//     .map(
//       plugin =>
//         `{
//       plugin: require('${plugin.resolve}'),
//       options: ${JSON.stringify(plugin.options)},
//     }`
//     )
//     .join(`,`)
//   sSRAPIRunner = `var plugins = [${ssrPluginsRequires}]\n${sSRAPIRunner}`

//   fs.writeFileSync(
//     `${siteDir}/api-runner-browser-plugins.js`,
//     browserAPIRunner,
//     `utf-8`
//   )
//   fs.writeFileSync(`${siteDir}/api-runner-ssr.js`, sSRAPIRunner, `utf-8`)

//   activity.end()
//   /**
//    * Start the main bootstrap processes.
//    */

//   // onPreBootstrap
//   activity = report.activityTimer(`onPreBootstrap`, {
//     parentSpan: bootstrapSpan,
//   })
//   activity.start()
//   await apiRunnerNode(`onPreBootstrap`, {
//     parentSpan: activity.span,
//   })
//   activity.end()

// Prepare static schema types
// activity = report.activityTimer(`createSchemaCustomization`, {
//   parentSpan: bootstrapSpan,
// })
// activity.start()
// await createSchemaCustomization({
//   parentSpan: bootstrapSpan,
// })
// activity.end()

// Source nodes
// activity = report.activityTimer(`source and transform nodes`, {
//   parentSpan: bootstrapSpan,
// })
// activity.start()
// await require(`../utils/source-nodes`)({ parentSpan: activity.span })
// activity.end()

// Create Schema.
// activity = report.activityTimer(`building schema`, {
//   parentSpan: bootstrapSpan,
// })
// activity.start()
// await require(`../schema`).build({ parentSpan: activity.span })
// activity.end()

// // Collect resolvable extensions and attach to program.
// const extensions = [`.mjs`, `.js`, `.jsx`, `.wasm`, `.json`]
// // Change to this being an action and plugins implement `onPreBootstrap`
// // for adding extensions.
// const apiResults = await apiRunnerNode(`resolvableExtensions`, {
//   traceId: `initial-resolvableExtensions`,
//   parentSpan: bootstrapSpan,
// })

// store.dispatch({
//   type: `SET_PROGRAM_EXTENSIONS`,
//   payload: _.flattenDeep([extensions, apiResults]),
// })

// const graphqlRunner = createGraphqlRunner(store, report)

// Collect pages.
// activity = report.activityTimer(`createPages`, {
//   parentSpan: bootstrapSpan,
// })
// activity.start()
// await apiRunnerNode(
//   `createPages`,
//   {
//     graphql: graphqlRunner,
//     traceId: `initial-createPages`,
//     waitForCascadingActions: true,
//     parentSpan: activity.span,
//   },
//   { activity }
// )
// activity.end()

// A variant on createPages for plugins that want to
// have full control over adding/removing pages. The normal
// "createPages" API is called every time (during development)
// that data changes.
// activity = report.activityTimer(`createPagesStatefully`, {
//   parentSpan: bootstrapSpan,
// })
// activity.start()
// await apiRunnerNode(
//   `createPagesStatefully`,
//   {
//     graphql: graphqlRunner,
//     traceId: `initial-createPagesStatefully`,
//     waitForCascadingActions: true,
//     parentSpan: activity.span,
//   },
//   {
//     activity,
//   }
// )
// activity.end()

// activity = report.activityTimer(`onPreExtractQueries`, {
//   parentSpan: bootstrapSpan,
// })
// activity.start()
// await apiRunnerNode(`onPreExtractQueries`, { parentSpan: activity.span })
// activity.end()

// Update Schema for SitePage.
//   activity = report.activityTimer(`update schema`, {
//     parentSpan: bootstrapSpan,
//   })
//   activity.start()
//   await require(`../schema`).rebuildWithSitePage({ parentSpan: activity.span })
//   activity.end()

//   // await extractQueries({ parentSpan: bootstrapSpan })

//   // Write out files.
//   // activity = report.activityTimer(`write out requires`, {
//   //   parentSpan: bootstrapSpan,
//   // })
//   // activity.start()
//   // try {
//   //   await requiresWriter.writeAll(store.getState())
//   // } catch (err) {
//   //   report.panic(`Failed to write out requires`, err)
//   // }
//   // activity.end()

//   // Write out redirects.
//   activity = report.activityTimer(`write out redirect data`, {
//     parentSpan: bootstrapSpan,
//   })
//   activity.start()
//   await writeRedirects()
//   activity.end()

//   activity = report.activityTimer(`onPostBootstrap`, {
//     parentSpan: bootstrapSpan,
//   })
//   activity.start()
//   await apiRunnerNode(`onPostBootstrap`, { parentSpan: activity.span })
//   activity.end()

//   report.log(``)
//   report.info(`bootstrap finished - ${process.uptime().toFixed(3)} s`)
//   report.log(``)
//   emitter.emit(`BOOTSTRAP_FINISHED`)
//   require(`../redux/actions`).boundActionCreators.setProgramStatus(
//     `BOOTSTRAP_FINISHED`
//   )

//   bootstrapSpan.finish()

//   return { graphqlRunner }
// }
=======
/* @flow */

const _ = require(`lodash`)
const { slash } = require(`gatsby-core-utils`)
const fs = require(`fs-extra`)
const md5File = require(`md5-file/promise`)
const crypto = require(`crypto`)
const del = require(`del`)
const path = require(`path`)
const Promise = require(`bluebird`)
const telemetry = require(`gatsby-telemetry`)

const apiRunnerNode = require(`../utils/api-runner-node`)
import { getBrowsersList } from "../utils/browserslist"
import { createSchemaCustomization } from "../utils/create-schema-customization"
import { startPluginRunner } from "../redux/plugin-runner"
const { store, emitter } = require(`../redux`)
const loadPlugins = require(`./load-plugins`)
const loadThemes = require(`./load-themes`)
const report = require(`gatsby-cli/lib/reporter`)
import { getConfigFile } from "./get-config-file"
const tracer = require(`opentracing`).globalTracer()
const preferDefault = require(`./prefer-default`)
const removeStaleJobs = require(`./remove-stale-jobs`)

// Show stack trace on unhandled promises.
process.on(`unhandledRejection`, (reason, p) => {
  report.panic(reason)
})

const createGraphqlRunner = require(`./graphql-runner`)
const { extractQueries } = require(`../query/query-watcher`)
const requiresWriter = require(`./requires-writer`)
const { writeRedirects } = require(`./redirects-writer`)

// Override console.log to add the source file + line number.
// Useful for debugging if you lose a console.log somewhere.
// Otherwise leave commented out.
// require(`./log-line-function`)

type BootstrapArgs = {
  directory: string,
  prefixPaths?: boolean,
  parentSpan: Object,
}

module.exports = async (args: BootstrapArgs) => {
  const spanArgs = args.parentSpan ? { childOf: args.parentSpan } : {}
  const bootstrapSpan = tracer.startSpan(`bootstrap`, spanArgs)

  /* Time for a little story...
   * When running `gatsby develop`, the globally installed gatsby-cli starts
   * and sets up a Redux store (which is where logs are now stored). When gatsby
   * finds your project's locally installed gatsby-cli package in node_modules,
   * it switches over. This instance will have a separate redux store. We need to
   * ensure that the correct store is used which is why we call setStore
   * (/packages/gatsby-cli/src/reporter/redux/index.js)
   *
   * This function
   * - copies over the logs from the global gatsby-cli to the local one
   * - sets the store to the local one (so that further actions dispatched by
   * the global gatsby-cli are handled by the local one)
   */
  if (args.setStore) {
    args.setStore(store)
  }

  // Start plugin runner which listens to the store
  // and invokes Gatsby API based on actions.
  startPluginRunner()

  const directory = slash(args.directory)

  const program = {
    ...args,
    browserslist: getBrowsersList(directory),
    // Fix program directory path for windows env.
    directory,
  }

  store.dispatch({
    type: `SET_PROGRAM`,
    payload: program,
  })

  let activityForJobs

  emitter.on(`CREATE_JOB`, () => {
    if (!activityForJobs) {
      activityForJobs = report.phantomActivity(`Running jobs`)
      activityForJobs.start()
    }
  })

  const onEndJob = () => {
    if (activityForJobs && store.getState().jobs.active.length === 0) {
      activityForJobs.end()
      activityForJobs = null
    }
  }

  emitter.on(`END_JOB`, onEndJob)

  // Try opening the site's gatsby-config.js file.
  let activity = report.activityTimer(`open and validate gatsby-configs`, {
    parentSpan: bootstrapSpan,
  })
  activity.start()
  const { configModule, configFilePath } = await getConfigFile(
    program.directory,
    `gatsby-config`
  )
  let config = preferDefault(configModule)

  // The root config cannot be exported as a function, only theme configs
  if (typeof config === `function`) {
    report.panic({
      id: `10126`,
      context: {
        configName: `gatsby-config`,
        path: program.directory,
      },
    })
  }

  // theme gatsby configs can be functions or objects
  if (config && config.__experimentalThemes) {
    report.warn(
      `The gatsby-config key "__experimentalThemes" has been deprecated. Please use the "plugins" key instead.`
    )
    const themes = await loadThemes(config, {
      useLegacyThemes: true,
      configFilePath,
      rootDir: program.directory,
    })
    config = themes.config

    store.dispatch({
      type: `SET_RESOLVED_THEMES`,
      payload: themes.themes,
    })
  } else if (config) {
    const plugins = await loadThemes(config, {
      useLegacyThemes: false,
      configFilePath,
      rootDir: program.directory,
    })
    config = plugins.config
  }

  if (config && config.polyfill) {
    report.warn(
      `Support for custom Promise polyfills has been removed in Gatsby v2. We only support Babel 7's new automatic polyfilling behavior.`
    )
  }

  store.dispatch({
    type: `SET_SITE_CONFIG`,
    payload: config,
  })

  activity.end()

  // run stale jobs
  store.dispatch(removeStaleJobs(store.getState()))

  activity = report.activityTimer(`load plugins`, { parentSpan: bootstrapSpan })
  activity.start()
  const flattenedPlugins = await loadPlugins(config, program.directory)
  activity.end()

  // Multiple occurrences of the same name-version-pair can occur,
  // so we report an array of unique pairs
  const pluginsStr = _.uniq(flattenedPlugins.map(p => `${p.name}@${p.version}`))
  telemetry.decorateEvent(`BUILD_END`, {
    plugins: pluginsStr,
  })

  telemetry.decorateEvent(`DEVELOP_STOP`, {
    plugins: pluginsStr,
  })

  // onPreInit
  activity = report.activityTimer(`onPreInit`, {
    parentSpan: bootstrapSpan,
  })
  activity.start()
  await apiRunnerNode(`onPreInit`, { parentSpan: activity.span })
  activity.end()

  // During builds, delete html and css files from the public directory as we don't want
  // deleted pages and styles from previous builds to stick around.
  if (
    !process.env.GATSBY_EXPERIMENTAL_PAGE_BUILD_ON_DATA_CHANGES &&
    process.env.NODE_ENV === `production`
  ) {
    activity = report.activityTimer(
      `delete html and css files from previous builds`,
      {
        parentSpan: bootstrapSpan,
      }
    )
    activity.start()
    await del([
      `public/**/*.{html,css}`,
      `!public/page-data/**/*`,
      `!public/static`,
      `!public/static/**/*.{html,css}`,
    ])
    activity.end()
  }

  activity = report.activityTimer(`initialize cache`, {
    parentSpan: bootstrapSpan,
  })
  activity.start()
  // Check if any plugins have been updated since our last run. If so
  // we delete the cache is there's likely been changes
  // since the previous run.
  //
  // We do this by creating a hash of all the version numbers of installed
  // plugins, the site's package.json, gatsby-config.js, and gatsby-node.js.
  // The last, gatsby-node.js, is important as many gatsby sites put important
  // logic in there e.g. generating slugs for custom pages.
  const pluginVersions = flattenedPlugins.map(p => p.version)
  const hashes = await Promise.all([
    !!process.env.GATSBY_EXPERIMENTAL_PAGE_BUILD_ON_DATA_CHANGES,
    md5File(`package.json`),
    Promise.resolve(
      md5File(`${program.directory}/gatsby-config.js`).catch(() => {})
    ), // ignore as this file isn't required),
    Promise.resolve(
      md5File(`${program.directory}/gatsby-node.js`).catch(() => {})
    ), // ignore as this file isn't required),
  ])
  const pluginsHash = crypto
    .createHash(`md5`)
    .update(JSON.stringify(pluginVersions.concat(hashes)))
    .digest(`hex`)
  const state = store.getState()
  const oldPluginsHash = state && state.status ? state.status.PLUGINS_HASH : ``

  // Check if anything has changed. If it has, delete the site's .cache
  // directory and tell reducers to empty themselves.
  //
  // Also if the hash isn't there, then delete things just in case something
  // is weird.
  if (oldPluginsHash && pluginsHash !== oldPluginsHash) {
    report.info(report.stripIndent`
      One or more of your plugins have changed since the last time you ran Gatsby. As
      a precaution, we're deleting your site's cache to ensure there's no stale data.
    `)
  }
  const cacheDirectory = `${program.directory}/.cache`
  if (!oldPluginsHash || pluginsHash !== oldPluginsHash) {
    try {
      // Attempt to empty dir if remove fails,
      // like when directory is mount point
      await fs.remove(cacheDirectory).catch(() => fs.emptyDir(cacheDirectory))
    } catch (e) {
      report.error(`Failed to remove .cache files.`, e)
    }
    // Tell reducers to delete their data (the store will already have
    // been loaded from the file system cache).
    store.dispatch({
      type: `DELETE_CACHE`,
    })
  }

  // Update the store with the new plugins hash.
  store.dispatch({
    type: `UPDATE_PLUGINS_HASH`,
    payload: pluginsHash,
  })

  // Now that we know the .cache directory is safe, initialize the cache
  // directory.
  await fs.ensureDir(cacheDirectory)

  // Ensure the public/static directory
  await fs.ensureDir(`${program.directory}/public/static`)

  activity.end()

  if (process.env.GATSBY_DB_NODES === `loki`) {
    const loki = require(`../db/loki`)
    // Start the nodes database (in memory loki js with interval disk
    // saves). If data was saved from a previous build, it will be
    // loaded here
    activity = report.activityTimer(`start nodes db`, {
      parentSpan: bootstrapSpan,
    })
    activity.start()
    const dbSaveFile = `${cacheDirectory}/loki/loki.db`
    try {
      await loki.start({
        saveFile: dbSaveFile,
      })
    } catch (e) {
      report.error(
        `Error starting DB. Perhaps try deleting ${path.dirname(dbSaveFile)}`
      )
    }
    activity.end()
  }

  activity = report.activityTimer(`copy gatsby files`, {
    parentSpan: bootstrapSpan,
  })
  activity.start()
  const srcDir = `${__dirname}/../../cache-dir`
  const siteDir = cacheDirectory
  const tryRequire = `${__dirname}/../utils/test-require-error.js`
  try {
    await fs.copy(srcDir, siteDir, {
      clobber: true,
    })
    await fs.copy(tryRequire, `${siteDir}/test-require-error.js`, {
      clobber: true,
    })
    await fs.ensureDirSync(`${cacheDirectory}/json`)

    // Ensure .cache/fragments exists and is empty. We want fragments to be
    // added on every run in response to data as fragments can only be added if
    // the data used to create the schema they're dependent on is available.
    await fs.emptyDir(`${cacheDirectory}/fragments`)
  } catch (err) {
    report.panic(`Unable to copy site files to .cache`, err)
  }

  // Find plugins which implement gatsby-browser and gatsby-ssr and write
  // out api-runners for them.
  const hasAPIFile = (env, plugin) => {
    // The plugin loader has disabled SSR APIs for this plugin. Usually due to
    // multiple implementations of an API that can only be implemented once
    if (env === `ssr` && plugin.skipSSR === true) return undefined

    const envAPIs = plugin[`${env}APIs`]

    // Always include gatsby-browser.js files if they exist as they're
    // a handy place to include global styles and other global imports.
    try {
      if (env === `browser`) {
        return slash(
          require.resolve(path.join(plugin.resolve, `gatsby-${env}`))
        )
      }
    } catch (e) {
      // ignore
    }

    if (envAPIs && Array.isArray(envAPIs) && envAPIs.length > 0) {
      return slash(path.join(plugin.resolve, `gatsby-${env}`))
    }
    return undefined
  }

  const ssrPlugins = _.filter(
    flattenedPlugins.map(plugin => {
      return {
        resolve: hasAPIFile(`ssr`, plugin),
        options: plugin.pluginOptions,
      }
    }),
    plugin => plugin.resolve
  )

  const browserPlugins = _.filter(
    flattenedPlugins.map(plugin => {
      return {
        resolve: hasAPIFile(`browser`, plugin),
        options: plugin.pluginOptions,
      }
    }),
    plugin => plugin.resolve
  )

  const browserPluginsRequires = browserPlugins
    .map(plugin => {
      // we need a relative import path to keep contenthash the same if directory changes
      const relativePluginPath = path.relative(siteDir, plugin.resolve)
      return `{
      plugin: require('${slash(relativePluginPath)}'),
      options: ${JSON.stringify(plugin.options)},
    }`
    })
    .join(`,`)

  const browserAPIRunner = `module.exports = [${browserPluginsRequires}]\n`

  let sSRAPIRunner = ``

  try {
    sSRAPIRunner = fs.readFileSync(`${siteDir}/api-runner-ssr.js`, `utf-8`)
  } catch (err) {
    report.panic(`Failed to read ${siteDir}/api-runner-ssr.js`, err)
  }

  const ssrPluginsRequires = ssrPlugins
    .map(
      plugin =>
        `{
      plugin: require('${plugin.resolve}'),
      options: ${JSON.stringify(plugin.options)},
    }`
    )
    .join(`,`)
  sSRAPIRunner = `var plugins = [${ssrPluginsRequires}]\n${sSRAPIRunner}`

  fs.writeFileSync(
    `${siteDir}/api-runner-browser-plugins.js`,
    browserAPIRunner,
    `utf-8`
  )
  fs.writeFileSync(`${siteDir}/api-runner-ssr.js`, sSRAPIRunner, `utf-8`)

  activity.end()
  /**
   * Start the main bootstrap processes.
   */

  // onPreBootstrap
  activity = report.activityTimer(`onPreBootstrap`, {
    parentSpan: bootstrapSpan,
  })
  activity.start()
  await apiRunnerNode(`onPreBootstrap`, {
    parentSpan: activity.span,
  })
  activity.end()

  // Prepare static schema types
  activity = report.activityTimer(`createSchemaCustomization`, {
    parentSpan: bootstrapSpan,
  })
  activity.start()
  await createSchemaCustomization({
    parentSpan: bootstrapSpan,
  })
  activity.end()

  // Source nodes
  activity = report.activityTimer(`source and transform nodes`, {
    parentSpan: bootstrapSpan,
  })
  activity.start()
  await require(`../utils/source-nodes`)({ parentSpan: activity.span })
  activity.end()

  // Create Schema.
  activity = report.activityTimer(`building schema`, {
    parentSpan: bootstrapSpan,
  })
  activity.start()
  await require(`../schema`).build({ parentSpan: activity.span })
  activity.end()

  // Collect resolvable extensions and attach to program.
  const extensions = [`.mjs`, `.js`, `.jsx`, `.wasm`, `.json`]
  // Change to this being an action and plugins implement `onPreBootstrap`
  // for adding extensions.
  const apiResults = await apiRunnerNode(`resolvableExtensions`, {
    traceId: `initial-resolvableExtensions`,
    parentSpan: bootstrapSpan,
  })

  store.dispatch({
    type: `SET_PROGRAM_EXTENSIONS`,
    payload: _.flattenDeep([extensions, apiResults]),
  })

  const graphqlRunner = createGraphqlRunner(store, report)

  // Collect pages.
  activity = report.activityTimer(`createPages`, {
    parentSpan: bootstrapSpan,
  })
  activity.start()
  await apiRunnerNode(
    `createPages`,
    {
      graphql: graphqlRunner,
      traceId: `initial-createPages`,
      waitForCascadingActions: true,
      parentSpan: activity.span,
    },
    { activity }
  )
  activity.end()

  // A variant on createPages for plugins that want to
  // have full control over adding/removing pages. The normal
  // "createPages" API is called every time (during development)
  // that data changes.
  activity = report.activityTimer(`createPagesStatefully`, {
    parentSpan: bootstrapSpan,
  })
  activity.start()
  await apiRunnerNode(
    `createPagesStatefully`,
    {
      graphql: graphqlRunner,
      traceId: `initial-createPagesStatefully`,
      waitForCascadingActions: true,
      parentSpan: activity.span,
    },
    {
      activity,
    }
  )
  activity.end()

  activity = report.activityTimer(`onPreExtractQueries`, {
    parentSpan: bootstrapSpan,
  })
  activity.start()
  await apiRunnerNode(`onPreExtractQueries`, { parentSpan: activity.span })
  activity.end()

  // Update Schema for SitePage.
  activity = report.activityTimer(`update schema`, {
    parentSpan: bootstrapSpan,
  })
  activity.start()
  await require(`../schema`).rebuildWithSitePage({ parentSpan: activity.span })
  activity.end()

  await extractQueries({ parentSpan: bootstrapSpan })

  // Write out files.
  activity = report.activityTimer(`write out requires`, {
    parentSpan: bootstrapSpan,
  })
  activity.start()
  try {
    await requiresWriter.writeAll(store.getState())
  } catch (err) {
    report.panic(`Failed to write out requires`, err)
  }
  activity.end()

  // Write out redirects.
  activity = report.activityTimer(`write out redirect data`, {
    parentSpan: bootstrapSpan,
  })
  activity.start()
  await writeRedirects()
  activity.end()

  activity = report.activityTimer(`onPostBootstrap`, {
    parentSpan: bootstrapSpan,
  })
  activity.start()
  await apiRunnerNode(`onPostBootstrap`, { parentSpan: activity.span })
  activity.end()

  report.log(``)
  report.info(`bootstrap finished - ${process.uptime().toFixed(3)} s`)
  report.log(``)
  emitter.emit(`BOOTSTRAP_FINISHED`)
  require(`../redux/actions`).boundActionCreators.setProgramStatus(
    `BOOTSTRAP_FINISHED`
  )

  bootstrapSpan.finish()

  return { graphqlRunner }
}
>>>>>>> 6d354532
<|MERGE_RESOLUTION|>--- conflicted
+++ resolved
@@ -1,576 +1,5 @@
-<<<<<<< HEAD
-// /* @flow */
-
-// const _ = require(`lodash`)
-// const { slash } = require(`gatsby-core-utils`)
-// const fs = require(`fs-extra`)
-// const md5File = require(`md5-file/promise`)
-// const crypto = require(`crypto`)
-// const del = require(`del`)
-// const path = require(`path`)
-// const Promise = require(`bluebird`)
-// const telemetry = require(`gatsby-telemetry`)
-
-// const apiRunnerNode = require(`../utils/api-runner-node`)
-// import { getBrowsersList } from "../utils/browserslist"
-// import { createSchemaCustomization } from "../utils/create-schema-customization"
-// const { store, emitter } = require(`../redux`)
-// const loadPlugins = require(`./load-plugins`)
-// const loadThemes = require(`./load-themes`)
-// const report = require(`gatsby-cli/lib/reporter`)
-// const getConfigFile = require(`./get-config-file`)
-// const tracer = require(`opentracing`).globalTracer()
-// const preferDefault = require(`./prefer-default`)
-// const removeStaleJobs = require(`./remove-stale-jobs`)
-// // Add `util.promisify` polyfill for old node versions
-// require(`util.promisify/shim`)()
-
-// // Show stack trace on unhandled promises.
-// process.on(`unhandledRejection`, (reason, p) => {
-//   report.panic(reason)
-// })
-
-// const createGraphqlRunner = require(`./graphql-runner`)
-// const { extractQueries } = require(`../query/query-watcher`)
-// const requiresWriter = require(`./requires-writer`)
-// const { writeRedirects } = require(`./redirects-writer`)
-
-// // Override console.log to add the source file + line number.
-// // Useful for debugging if you lose a console.log somewhere.
-// // Otherwise leave commented out.
-// // require(`./log-line-function`)
-
-// type BootstrapArgs = {
-//   directory: string,
-//   prefixPaths?: boolean,
-//   parentSpan: Object,
-// }
-
-// module.exports = async (args: BootstrapArgs) => {
-//   const spanArgs = args.parentSpan ? { childOf: args.parentSpan } : {}
-//   const bootstrapSpan = tracer.startSpan(`bootstrap`, spanArgs)
-
-//   /* Time for a little story...
-//    * When running `gatsby develop`, the globally installed gatsby-cli starts
-//    * and sets up a Redux store (which is where logs are now stored). When gatsby
-//    * finds your project's locally installed gatsby-cli package in node_modules,
-//    * it switches over. This instance will have a separate redux store. We need to
-//    * ensure that the correct store is used which is why we call setStore
-//    * (/packages/gatsby-cli/src/reporter/redux/index.js)
-//    *
-//    * This function
-//    * - copies over the logs from the global gatsby-cli to the local one
-//    * - sets the store to the local one (so that further actions dispatched by
-//    * the global gatsby-cli are handled by the local one)
-//    */
-//   if (args.setStore) {
-//     args.setStore(store)
-//   }
-
-//   // Start plugin runner which listens to the store
-//   // and invokes Gatsby API based on actions.
-//   require(`../redux/plugin-runner`)
-
-//   const directory = slash(args.directory)
-
-//   const program = {
-//     ...args,
-//     browserslist: getBrowsersList(directory),
-//     // Fix program directory path for windows env.
-//     directory,
-//   }
-
-//   store.dispatch({
-//     type: `SET_PROGRAM`,
-//     payload: program,
-//   })
-
-//   let activityForJobs
-
-//   emitter.on(`CREATE_JOB`, () => {
-//     if (!activityForJobs) {
-//       activityForJobs = report.phantomActivity(`Running jobs`)
-//       activityForJobs.start()
-//     }
-//   })
-
-//   const onEndJob = () => {
-//     if (activityForJobs && store.getState().jobs.active.length === 0) {
-//       activityForJobs.end()
-//       activityForJobs = null
-//     }
-//   }
-
-//   emitter.on(`END_JOB`, onEndJob)
-
-//   // Try opening the site's gatsby-config.js file.
-//   let activity = report.activityTimer(`open and validate gatsby-configs`, {
-//     parentSpan: bootstrapSpan,
-//   })
-//   activity.start()
-//   const { configModule, configFilePath } = await getConfigFile(
-//     program.directory,
-//     `gatsby-config`
-//   )
-//   let config = preferDefault(configModule)
-
-//   // The root config cannot be exported as a function, only theme configs
-//   if (typeof config === `function`) {
-//     report.panic({
-//       id: `10126`,
-//       context: {
-//         configName: `gatsby-config`,
-//         path: program.directory,
-//       },
-//     })
-//   }
-
-//   // theme gatsby configs can be functions or objects
-//   if (config && config.__experimentalThemes) {
-//     report.warn(
-//       `The gatsby-config key "__experimentalThemes" has been deprecated. Please use the "plugins" key instead.`
-//     )
-//     const themes = await loadThemes(config, {
-//       useLegacyThemes: true,
-//       configFilePath,
-//       rootDir: program.directory,
-//     })
-//     config = themes.config
-
-//     store.dispatch({
-//       type: `SET_RESOLVED_THEMES`,
-//       payload: themes.themes,
-//     })
-//   } else if (config) {
-//     const plugins = await loadThemes(config, {
-//       useLegacyThemes: false,
-//       configFilePath,
-//       rootDir: program.directory,
-//     })
-//     config = plugins.config
-//   }
-
-//   if (config && config.polyfill) {
-//     report.warn(
-//       `Support for custom Promise polyfills has been removed in Gatsby v2. We only support Babel 7's new automatic polyfilling behavior.`
-//     )
-//   }
-
-//   store.dispatch({
-//     type: `SET_SITE_CONFIG`,
-//     payload: config,
-//   })
-
-//   activity.end()
-
-//   // run stale jobs
-//   store.dispatch(removeStaleJobs(store.getState()))
-
-//   activity = report.activityTimer(`load plugins`, { parentSpan: bootstrapSpan })
-//   activity.start()
-//   const flattenedPlugins = await loadPlugins(config, program.directory)
-//   activity.end()
-
-//   // Multiple occurrences of the same name-version-pair can occur,
-//   // so we report an array of unique pairs
-//   const pluginsStr = _.uniq(flattenedPlugins.map(p => `${p.name}@${p.version}`))
-//   telemetry.decorateEvent(`BUILD_END`, {
-//     plugins: pluginsStr,
-//   })
-
-//   telemetry.decorateEvent(`DEVELOP_STOP`, {
-//     plugins: pluginsStr,
-//   })
-
-//   // onPreInit
-//   activity = report.activityTimer(`onPreInit`, {
-//     parentSpan: bootstrapSpan,
-//   })
-//   activity.start()
-//   await apiRunnerNode(`onPreInit`, { parentSpan: activity.span })
-//   activity.end()
-
-//   // During builds, delete html and css files from the public directory as we don't want
-//   // deleted pages and styles from previous builds to stick around.
-//   if (
-//     !process.env.GATSBY_EXPERIMENTAL_PAGE_BUILD_ON_DATA_CHANGES &&
-//     process.env.NODE_ENV === `production`
-//   ) {
-//     activity = report.activityTimer(
-//       `delete html and css files from previous builds`,
-//       {
-//         parentSpan: bootstrapSpan,
-//       }
-//     )
-//     activity.start()
-//     await del([
-//       `public/**/*.{html,css}`,
-//       `!public/page-data/**/*`,
-//       `!public/static`,
-//       `!public/static/**/*.{html,css}`,
-//     ])
-//     activity.end()
-//   }
-
-//   activity = report.activityTimer(`initialize cache`, {
-//     parentSpan: bootstrapSpan,
-//   })
-//   activity.start()
-//   // Check if any plugins have been updated since our last run. If so
-//   // we delete the cache is there's likely been changes
-//   // since the previous run.
-//   //
-//   // We do this by creating a hash of all the version numbers of installed
-//   // plugins, the site's package.json, gatsby-config.js, and gatsby-node.js.
-//   // The last, gatsby-node.js, is important as many gatsby sites put important
-//   // logic in there e.g. generating slugs for custom pages.
-//   const pluginVersions = flattenedPlugins.map(p => p.version)
-//   const hashes = await Promise.all([
-//     !!process.env.GATSBY_EXPERIMENTAL_PAGE_BUILD_ON_DATA_CHANGES,
-//     md5File(`package.json`),
-//     Promise.resolve(
-//       md5File(`${program.directory}/gatsby-config.js`).catch(() => {})
-//     ), // ignore as this file isn't required),
-//     Promise.resolve(
-//       md5File(`${program.directory}/gatsby-node.js`).catch(() => {})
-//     ), // ignore as this file isn't required),
-//   ])
-//   const pluginsHash = crypto
-//     .createHash(`md5`)
-//     .update(JSON.stringify(pluginVersions.concat(hashes)))
-//     .digest(`hex`)
-//   const state = store.getState()
-//   const oldPluginsHash = state && state.status ? state.status.PLUGINS_HASH : ``
-
-//   // Check if anything has changed. If it has, delete the site's .cache
-//   // directory and tell reducers to empty themselves.
-//   //
-//   // Also if the hash isn't there, then delete things just in case something
-//   // is weird.
-//   if (oldPluginsHash && pluginsHash !== oldPluginsHash) {
-//     report.info(report.stripIndent`
-//       One or more of your plugins have changed since the last time you ran Gatsby. As
-//       a precaution, we're deleting your site's cache to ensure there's no stale data.
-//     `)
-//   }
-//   const cacheDirectory = `${program.directory}/.cache`
-//   if (!oldPluginsHash || pluginsHash !== oldPluginsHash) {
-//     try {
-//       // Attempt to empty dir if remove fails,
-//       // like when directory is mount point
-//       await fs.remove(cacheDirectory).catch(() => fs.emptyDir(cacheDirectory))
-//     } catch (e) {
-//       report.error(`Failed to remove .cache files.`, e)
-//     }
-//     // Tell reducers to delete their data (the store will already have
-//     // been loaded from the file system cache).
-//     store.dispatch({
-//       type: `DELETE_CACHE`,
-//     })
-//   }
-
-//   // Update the store with the new plugins hash.
-//   store.dispatch({
-//     type: `UPDATE_PLUGINS_HASH`,
-//     payload: pluginsHash,
-//   })
-
-//   // Now that we know the .cache directory is safe, initialize the cache
-//   // directory.
-//   await fs.ensureDir(cacheDirectory)
-
-//   // Ensure the public/static directory
-//   await fs.ensureDir(`${program.directory}/public/static`)
-
-//   activity.end()
-
-//   if (process.env.GATSBY_DB_NODES === `loki`) {
-//     const loki = require(`../db/loki`)
-//     // Start the nodes database (in memory loki js with interval disk
-//     // saves). If data was saved from a previous build, it will be
-//     // loaded here
-//     activity = report.activityTimer(`start nodes db`, {
-//       parentSpan: bootstrapSpan,
-//     })
-//     activity.start()
-//     const dbSaveFile = `${cacheDirectory}/loki/loki.db`
-//     try {
-//       await loki.start({
-//         saveFile: dbSaveFile,
-//       })
-//     } catch (e) {
-//       report.error(
-//         `Error starting DB. Perhaps try deleting ${path.dirname(dbSaveFile)}`
-//       )
-//     }
-//     activity.end()
-//   }
-
-//   activity = report.activityTimer(`copy gatsby files`, {
-//     parentSpan: bootstrapSpan,
-//   })
-//   activity.start()
-//   const srcDir = `${__dirname}/../../cache-dir`
-//   const siteDir = cacheDirectory
-//   const tryRequire = `${__dirname}/../utils/test-require-error.js`
-//   try {
-//     await fs.copy(srcDir, siteDir, {
-//       clobber: true,
-//     })
-//     await fs.copy(tryRequire, `${siteDir}/test-require-error.js`, {
-//       clobber: true,
-//     })
-//     await fs.ensureDirSync(`${cacheDirectory}/json`)
-
-//     // Ensure .cache/fragments exists and is empty. We want fragments to be
-//     // added on every run in response to data as fragments can only be added if
-//     // the data used to create the schema they're dependent on is available.
-//     await fs.emptyDir(`${cacheDirectory}/fragments`)
-//   } catch (err) {
-//     report.panic(`Unable to copy site files to .cache`, err)
-//   }
-
-//   // Find plugins which implement gatsby-browser and gatsby-ssr and write
-//   // out api-runners for them.
-//   const hasAPIFile = (env, plugin) => {
-//     // The plugin loader has disabled SSR APIs for this plugin. Usually due to
-//     // multiple implementations of an API that can only be implemented once
-//     if (env === `ssr` && plugin.skipSSR === true) return undefined
-
-//     const envAPIs = plugin[`${env}APIs`]
-
-//     // Always include gatsby-browser.js files if they exist as they're
-//     // a handy place to include global styles and other global imports.
-//     try {
-//       if (env === `browser`) {
-//         return slash(
-//           require.resolve(path.join(plugin.resolve, `gatsby-${env}`))
-//         )
-//       }
-//     } catch (e) {
-//       // ignore
-//     }
-
-//     if (envAPIs && Array.isArray(envAPIs) && envAPIs.length > 0) {
-//       return slash(path.join(plugin.resolve, `gatsby-${env}`))
-//     }
-//     return undefined
-//   }
-
-//   const ssrPlugins = _.filter(
-//     flattenedPlugins.map(plugin => {
-//       return {
-//         resolve: hasAPIFile(`ssr`, plugin),
-//         options: plugin.pluginOptions,
-//       }
-//     }),
-//     plugin => plugin.resolve
-//   )
-
-//   const browserPlugins = _.filter(
-//     flattenedPlugins.map(plugin => {
-//       return {
-//         resolve: hasAPIFile(`browser`, plugin),
-//         options: plugin.pluginOptions,
-//       }
-//     }),
-//     plugin => plugin.resolve
-//   )
-
-//   const browserPluginsRequires = browserPlugins
-//     .map(plugin => {
-//       // we need a relative import path to keep contenthash the same if directory changes
-//       const relativePluginPath = path.relative(siteDir, plugin.resolve)
-//       return `{
-//       plugin: require('${slash(relativePluginPath)}'),
-//       options: ${JSON.stringify(plugin.options)},
-//     }`
-//     })
-//     .join(`,`)
-
-//   const browserAPIRunner = `module.exports = [${browserPluginsRequires}]\n`
-
-//   let sSRAPIRunner = ``
-
-//   try {
-//     sSRAPIRunner = fs.readFileSync(`${siteDir}/api-runner-ssr.js`, `utf-8`)
-//   } catch (err) {
-//     report.panic(`Failed to read ${siteDir}/api-runner-ssr.js`, err)
-//   }
-
-//   const ssrPluginsRequires = ssrPlugins
-//     .map(
-//       plugin =>
-//         `{
-//       plugin: require('${plugin.resolve}'),
-//       options: ${JSON.stringify(plugin.options)},
-//     }`
-//     )
-//     .join(`,`)
-//   sSRAPIRunner = `var plugins = [${ssrPluginsRequires}]\n${sSRAPIRunner}`
-
-//   fs.writeFileSync(
-//     `${siteDir}/api-runner-browser-plugins.js`,
-//     browserAPIRunner,
-//     `utf-8`
-//   )
-//   fs.writeFileSync(`${siteDir}/api-runner-ssr.js`, sSRAPIRunner, `utf-8`)
-
-//   activity.end()
-//   /**
-//    * Start the main bootstrap processes.
-//    */
-
-//   // onPreBootstrap
-//   activity = report.activityTimer(`onPreBootstrap`, {
-//     parentSpan: bootstrapSpan,
-//   })
-//   activity.start()
-//   await apiRunnerNode(`onPreBootstrap`, {
-//     parentSpan: activity.span,
-//   })
-//   activity.end()
-
-// Prepare static schema types
-// activity = report.activityTimer(`createSchemaCustomization`, {
-//   parentSpan: bootstrapSpan,
-// })
-// activity.start()
-// await createSchemaCustomization({
-//   parentSpan: bootstrapSpan,
-// })
-// activity.end()
-
-// Source nodes
-// activity = report.activityTimer(`source and transform nodes`, {
-//   parentSpan: bootstrapSpan,
-// })
-// activity.start()
-// await require(`../utils/source-nodes`)({ parentSpan: activity.span })
-// activity.end()
-
-// Create Schema.
-// activity = report.activityTimer(`building schema`, {
-//   parentSpan: bootstrapSpan,
-// })
-// activity.start()
-// await require(`../schema`).build({ parentSpan: activity.span })
-// activity.end()
-
-// // Collect resolvable extensions and attach to program.
-// const extensions = [`.mjs`, `.js`, `.jsx`, `.wasm`, `.json`]
-// // Change to this being an action and plugins implement `onPreBootstrap`
-// // for adding extensions.
-// const apiResults = await apiRunnerNode(`resolvableExtensions`, {
-//   traceId: `initial-resolvableExtensions`,
-//   parentSpan: bootstrapSpan,
-// })
-
-// store.dispatch({
-//   type: `SET_PROGRAM_EXTENSIONS`,
-//   payload: _.flattenDeep([extensions, apiResults]),
-// })
-
-// const graphqlRunner = createGraphqlRunner(store, report)
-
-// Collect pages.
-// activity = report.activityTimer(`createPages`, {
-//   parentSpan: bootstrapSpan,
-// })
-// activity.start()
-// await apiRunnerNode(
-//   `createPages`,
-//   {
-//     graphql: graphqlRunner,
-//     traceId: `initial-createPages`,
-//     waitForCascadingActions: true,
-//     parentSpan: activity.span,
-//   },
-//   { activity }
-// )
-// activity.end()
-
-// A variant on createPages for plugins that want to
-// have full control over adding/removing pages. The normal
-// "createPages" API is called every time (during development)
-// that data changes.
-// activity = report.activityTimer(`createPagesStatefully`, {
-//   parentSpan: bootstrapSpan,
-// })
-// activity.start()
-// await apiRunnerNode(
-//   `createPagesStatefully`,
-//   {
-//     graphql: graphqlRunner,
-//     traceId: `initial-createPagesStatefully`,
-//     waitForCascadingActions: true,
-//     parentSpan: activity.span,
-//   },
-//   {
-//     activity,
-//   }
-// )
-// activity.end()
-
-// activity = report.activityTimer(`onPreExtractQueries`, {
-//   parentSpan: bootstrapSpan,
-// })
-// activity.start()
-// await apiRunnerNode(`onPreExtractQueries`, { parentSpan: activity.span })
-// activity.end()
-
-// Update Schema for SitePage.
-//   activity = report.activityTimer(`update schema`, {
-//     parentSpan: bootstrapSpan,
-//   })
-//   activity.start()
-//   await require(`../schema`).rebuildWithSitePage({ parentSpan: activity.span })
-//   activity.end()
-
-//   // await extractQueries({ parentSpan: bootstrapSpan })
-
-//   // Write out files.
-//   // activity = report.activityTimer(`write out requires`, {
-//   //   parentSpan: bootstrapSpan,
-//   // })
-//   // activity.start()
-//   // try {
-//   //   await requiresWriter.writeAll(store.getState())
-//   // } catch (err) {
-//   //   report.panic(`Failed to write out requires`, err)
-//   // }
-//   // activity.end()
-
-//   // Write out redirects.
-//   activity = report.activityTimer(`write out redirect data`, {
-//     parentSpan: bootstrapSpan,
-//   })
-//   activity.start()
-//   await writeRedirects()
-//   activity.end()
-
-//   activity = report.activityTimer(`onPostBootstrap`, {
-//     parentSpan: bootstrapSpan,
-//   })
-//   activity.start()
-//   await apiRunnerNode(`onPostBootstrap`, { parentSpan: activity.span })
-//   activity.end()
-
-//   report.log(``)
-//   report.info(`bootstrap finished - ${process.uptime().toFixed(3)} s`)
-//   report.log(``)
-//   emitter.emit(`BOOTSTRAP_FINISHED`)
-//   require(`../redux/actions`).boundActionCreators.setProgramStatus(
-//     `BOOTSTRAP_FINISHED`
-//   )
-
-//   bootstrapSpan.finish()
-
-//   return { graphqlRunner }
-// }
-=======
 /* @flow */
-
+// We do not use this in state-machine branch
 const _ = require(`lodash`)
 const { slash } = require(`gatsby-core-utils`)
 const fs = require(`fs-extra`)
@@ -1136,5 +565,4 @@
   bootstrapSpan.finish()
 
   return { graphqlRunner }
-}
->>>>>>> 6d354532
+}