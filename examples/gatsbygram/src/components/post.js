import * as PropTypes from "prop-types"
import React from "react"
import HeartIcon from "react-icons/lib/fa/heart"
<<<<<<< HEAD
import { Link } from "gatsby"
=======
import Link from "gatsby-link"
import Img from "gatsby-image"
>>>>>>> 0649a0e8

import { rhythm, scale } from "../utils/typography"
import presets from "../utils/presets"

let touched = false

class Post extends React.Component {
  static propTypes = {
    post: PropTypes.shape({
      smallImage: PropTypes.object,
      likes: PropTypes.number,
      id: PropTypes.string.isRequired,
    }).isRequired,
  }
  constructor() {
    super()
    this.state = {
      hovering: false,
    }
  }

  render() {
    const { smallImage, likes, id } = this.props.post
    const { small } = smallImage.childImageSharp
    return (
      <Link
        to={`/${id}/`}
        onTouchStart={() => (touched = true)}
        onMouseEnter={() => {
          if (!touched) {
            this.setState({ hovering: true })
          }
        }}
        onMouseLeave={() => {
          if (!touched) {
            this.setState({ hovering: false })
          }
        }}
        css={{
          display: `block`,
          flex: `1 0 0%`,
          marginRight: rhythm(1 / 8),
          width: `100%`,
          maxWidth: 290.1,
          position: `relative`,
          [presets.Tablet]: {
            marginRight: rhythm(1),
          },
          ":last-child": {
            marginRight: 0,
          },
        }}
      >
        <div
          css={{
            flexDirection: `column`,
            flexShrink: 0,
            position: `relative`,
            overflow: `hidden`,
          }}
        >
          <Img
            sizes={{ ...small }}
            css={{
              margin: 0,
              height: `100%`,
              width: `100%`,
              verticalAlign: `baseline`,
              position: `absolute`,
              top: 0,
              bottom: 0,
              left: 0,
              right: 0,
            }}
          />
          <div
            css={{
              flexDirection: `column`,
              flexShrink: 0,
              position: `absolute`,
              top: 0,
              bottom: 0,
              left: 0,
              right: 0,
            }}
          />
        </div>
        {/* overlay */}
        {this.state.hovering && (
          <div
            css={{
              position: `absolute`,
              top: 0,
              bottom: 0,
              left: 0,
              right: 0,
              backgroundColor: `rgba(0,0,0,0.3)`,
              display: `flex`,
              justifyContent: `center`,
              alignItems: `center`,
              color: `white`,
              ...scale(2 / 5),
            }}
          >
            <HeartIcon
              css={{
                fontSize: `90%`,
                marginRight: rhythm(1 / 4),
              }}
            />
            {` `}
            {likes}
          </div>
        )}
      </Link>
    )
  }
}

export default Post

export const postFragment = graphql`
  fragment Post_details on PostsJson {
    id
    likes
    smallImage: image {
      childImageSharp {
        small: sizes(maxWidth: 292, maxHeight: 292) {
          src
          srcSet
          aspectRatio
          sizes
          tracedSVG
        }
      }
    }
  }
`<|MERGE_RESOLUTION|>--- conflicted
+++ resolved
@@ -1,12 +1,7 @@
 import * as PropTypes from "prop-types"
 import React from "react"
 import HeartIcon from "react-icons/lib/fa/heart"
-<<<<<<< HEAD
 import { Link } from "gatsby"
-=======
-import Link from "gatsby-link"
-import Img from "gatsby-image"
->>>>>>> 0649a0e8
 
 import { rhythm, scale } from "../utils/typography"
 import presets from "../utils/presets"
