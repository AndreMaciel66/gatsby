/** @jsx jsx */
import { jsx } from "theme-ui"
import React from "react"
import { graphql } from "gatsby"
<<<<<<< HEAD
import ArrowForwardIcon from "react-icons/lib/md/arrow-forward"
=======
import { Helmet } from "react-helmet"
import { MdArrowForward as ArrowForwardIcon } from "react-icons/md"
>>>>>>> 0d573632

import Container from "../components/container"
import MastheadContent from "../components/masthead"
import Diagram from "../components/diagram"
import FuturaParagraph from "../components/futura-paragraph"
import Button from "../components/button"
import HomepageLogoBanner from "../components/homepage/homepage-logo-banner"
import HomepageFeatures from "../components/homepage/homepage-features"
import HomepageEcosystem from "../components/homepage/homepage-ecosystem"
import HomepageBlog from "../components/homepage/homepage-blog"
import HomepageNewsletter from "../components/homepage/homepage-newsletter"
import PageMetadata from "../components/page-metadata"
import FooterLinks from "../components/shared/footer-links"
import {
  setupScrollersObserver,
  unobserveScrollers,
} from "../utils/scrollers-observer"

class IndexRoute extends React.Component {
  componentDidMount() {
    setupScrollersObserver()
  }

  componentWillUnmount() {
    unobserveScrollers()
  }

  combineEcosystemFeaturedItems = ({ starters, plugins, numFeatured = 3 }) =>
    new Array(numFeatured)
      .fill(undefined)
      .reduce(
        (merged, _, index) => merged.concat([starters[index], plugins[index]]),
        []
      )

  render() {
    const {
      data: {
        allMdx: { nodes: postsData },
        allStartersYaml: { nodes: startersData },
        allNpmPackage: { nodes: pluginsData },
      },
    } = this.props

    const starters = startersData.map(item => {
      const {
        fields: {
          starterShowcase: { slug, name, description, stars },
        },
        childScreenshot: {
          screenshotFile: {
            childImageSharp: { fixed: thumbnail },
          },
        },
      } = item

      return {
        slug: `/starters${slug}`,
        name,
        description,
        stars,
        thumbnail,
        type: `Starter`,
      }
    })

    const plugins = pluginsData.map(item => {
      item.type = `Plugin`

      return item
    })

    const ecosystemFeaturedItems = this.combineEcosystemFeaturedItems({
      plugins,
      starters,
    })

    return (
      <>
        <PageMetadata description="Blazing fast modern site generator for React. Go beyond static sites: build blogs, ecommerce sites, full-blown apps, and more with Gatsby." />
        <main
          id={`reach-skip-nav`}
          css={{
            display: `flex`,
            flexDirection: `row`,
            flexWrap: `wrap`,
            justifyContent: `space-between`,
          }}
        >
          <MastheadContent />
          <div
            sx={{
              width: `100%`,
              p: 8,
              pt: 0,
            }}
          >
            <Diagram />
          </div>
          <HomepageLogoBanner />
          <HomepageFeatures />
          <div css={{ flex: `1 1 100%` }}>
            <Container withSidebar={false}>
              <section css={{ textAlign: `center` }}>
                <h1 sx={{ fontWeight: `heading`, mt: 0 }}>Curious yet?</h1>
                <FuturaParagraph>
                  It only takes a few minutes to get up and running!
                </FuturaParagraph>
                <Button
                  secondary
                  variant="large"
                  to="/docs/"
                  tracking="Curious Yet -> Get Started"
                  overrideCSS={{ mt: 5 }}
                  icon={<ArrowForwardIcon />}
                >
                  Get Started
                </Button>
              </section>
            </Container>
          </div>

          <HomepageEcosystem featuredItems={ecosystemFeaturedItems} />

          <HomepageBlog posts={postsData} />

          <HomepageNewsletter />
        </main>
        <FooterLinks />
      </>
    )
  }
}

export default IndexRoute

export const pageQuery = graphql`
  query IndexRouteQuery {
    file(relativePath: { eq: "gatsby-explanation.png" }) {
      childImageSharp {
        fluid(maxWidth: 870) {
          src
          srcSet
          sizes
        }
      }
    }
    allMdx(
      sort: { order: DESC, fields: [frontmatter___date, fields___slug] }
      limit: 4
      filter: {
        frontmatter: { draft: { ne: true } }
        fileAbsolutePath: { regex: "/docs.blog/" }
        fields: { released: { eq: true } }
      }
    ) {
      nodes {
        ...HomepageBlogPostData
      }
    }
    allStartersYaml(
      filter: {
        fields: { featured: { eq: true }, hasScreenshot: { eq: true } }
      }
      sort: { order: DESC, fields: [fields___starterShowcase___stars] }
    ) {
      nodes {
        fields {
          starterShowcase {
            slug
            description
            stars
            name
          }
        }
        childScreenshot {
          screenshotFile {
            childImageSharp {
              fixed(width: 64, height: 64) {
                ...GatsbyImageSharpFixed_noBase64
              }
            }
          }
        }
      }
    }
    allNpmPackage(filter: { fields: { featured: { eq: true } } }) {
      nodes {
        slug
        name
        description
        humanDownloadsLast30Days
      }
    }
  }
`<|MERGE_RESOLUTION|>--- conflicted
+++ resolved
@@ -2,12 +2,7 @@
 import { jsx } from "theme-ui"
 import React from "react"
 import { graphql } from "gatsby"
-<<<<<<< HEAD
-import ArrowForwardIcon from "react-icons/lib/md/arrow-forward"
-=======
-import { Helmet } from "react-helmet"
 import { MdArrowForward as ArrowForwardIcon } from "react-icons/md"
->>>>>>> 0d573632
 
 import Container from "../components/container"
 import MastheadContent from "../components/masthead"
