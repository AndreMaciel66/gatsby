--- conflicted
+++ resolved
@@ -1,9 +1,5 @@
-<<<<<<< HEAD
-const defaultLang = `en`
-=======
 const langs = require("../../i18n.json")
 const defaultLang = "en"
->>>>>>> 4a8f5cac
 
 const langCodes = langs.map(lang => lang.code)
 
@@ -21,11 +17,6 @@
 function localizedPath(locale, path) {
   const isIndex = path === `/`
 
-<<<<<<< HEAD
-  // TODO generalize this to other paths
-  const isLocalized = !isDefaultLang(locale) && path.startsWith(`/tutorial/`)
-  // If it's the default language, don't do anything
-=======
   // Our default language isn't prefixed for back-compat
   if (isDefaultLang(locale)) {
     return path
@@ -45,7 +36,6 @@
     return path
   }
 
->>>>>>> 4a8f5cac
   // If it's another language, add the "path"
   // However, if the homepage/index page is linked don't add the "to"
   // Because otherwise this would add a trailing slash
